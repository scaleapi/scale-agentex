from typing import Annotated, Any, Literal

from fastapi import Depends

from src.domain.entities.task_messages import (
    TaskMessageContentEntity,
    TaskMessageEntity,
    TaskMessageEntityFilter,
)
from src.domain.services.task_message_service import DTaskMessageService


<<<<<<< HEAD
def convert_filter_to_mongodb_query(
    filter_obj: TaskMessageEntityFilter,
) -> dict[str, Any]:
    """
    Convert a single TaskMessageEntityFilter to MongoDB query dict.
=======
def convert_filters_to_mongodb_query(
    filters: TaskMessageEntityFilter,
) -> dict[str, Any]:
    """
    Convert TaskMessageEntityFilter to MongoDB query dict.
>>>>>>> a20bc985

    Flattens nested objects to dot notation for MongoDB queries.
    e.g., {"content": {"type": "text"}} -> {"content.type": "text"}
    """

    def flatten(obj: dict[str, Any], prefix: str = "") -> dict[str, Any]:
        result: dict[str, Any] = {}
        for key, value in obj.items():
            full_key = f"{prefix}.{key}" if prefix else key
            if isinstance(value, dict):
                result.update(flatten(value, full_key))
            else:
                result[full_key] = value
        return result

<<<<<<< HEAD
    data = filter_obj.model_dump(exclude_none=True)
    return flatten(data)


def convert_filters_to_mongodb_query(
    filters: list[TaskMessageEntityFilter],
) -> dict[str, Any]:
    """
    Convert a list of TaskMessageEntityFilters to a MongoDB query dict.

    Multiple filters are combined with $or logic.
    Each filter is flattened to dot notation for nested field matching.

    e.g., [{"content": {"data": {"type": "a"}}}, {"content": {"data": {"type": "b"}}}]
    -> {"$or": [{"content.data.type": "a"}, {"content.data.type": "b"}]}
    """
    if not filters:
        return {}

    if len(filters) == 1:
        return convert_filter_to_mongodb_query(filters[0])

    # Multiple filters - combine with $or
    return {"$or": [convert_filter_to_mongodb_query(f) for f in filters]}
=======
    data = filters.model_dump(exclude_none=True)
    return flatten(data)
>>>>>>> a20bc985


class MessagesUseCase:
    def __init__(
        self,
        task_message_service: DTaskMessageService,
    ):
        self.task_message_service = task_message_service

    async def create(
        self,
        task_id: str,
        content: TaskMessageContentEntity,
        streaming_status: Literal["IN_PROGRESS", "DONE"] | None,
    ) -> TaskMessageEntity:
        """
        Create a new message for a task.

        Args:
            task_id: The task ID
            content: The task message content to create

        Returns:
            The created TaskMessageEntity with ID and metadata
        """
        return await self.task_message_service.append_message(
            task_id=task_id,
            content=content,
            streaming_status=streaming_status,
        )

    async def update(
        self,
        task_id: str,
        message_id: str,
        content: TaskMessageContentEntity,
        streaming_status: Literal["IN_PROGRESS", "DONE"] | None,
    ) -> TaskMessageEntity:
        """
        Update a message for a task.

        Args:
            task_id: The task ID
            message_id: The message ID
            content: The task message content to update

        """
        return await self.task_message_service.update_message(
            task_id=task_id,
            message_id=message_id,
            content=content,
            streaming_status=streaming_status,
        )

    async def create_batch(
        self, task_id: str, contents: list[TaskMessageContentEntity]
    ) -> list[TaskMessageEntity]:
        """
        Create multiple messages for a task.

        Args:
            task_id: The task ID
            messages: The messages to create

        Returns:
            The created TaskMessageEntity objects with IDs and metadata
        """
        return await self.task_message_service.append_messages(
            task_id=task_id,
            contents=contents,
        )

    async def update_batch(
        self, task_id: str, updates: dict[str, TaskMessageContentEntity]
    ) -> list[TaskMessageEntity]:
        """
        Update multiple messages for a task.
        """
        return await self.task_message_service.update_messages(
            task_id=task_id, updates=updates
        )

    async def get_message(self, message_id: str) -> TaskMessageEntity | None:
        """
        Get a message by its ID.

        Args:
            message_id: The message ID

        Returns:
            The TaskMessageEntity if found, None otherwise
        """
        return await self.task_message_service.get_message(message_id=message_id)

    async def list_messages(
        self,
        task_id: str,
        limit: int,
        page_number: int,
        order_by: str | None = None,
        order_direction: str = "desc",
        before_id: str | None = None,
        after_id: str | None = None,
<<<<<<< HEAD
        filters: list[TaskMessageEntityFilter] | None = None,
=======
        filters: TaskMessageEntityFilter | None = None,
>>>>>>> a20bc985
    ) -> list[TaskMessageEntity]:
        """
        Get all messages for a task with optional cursor-based pagination.

        Args:
            task_id: The task ID
            limit: Maximum number of messages to return
            page_number: Page number for offset-based pagination
            order_by: Field name to order by (defaults to created_at)
            order_direction: Direction to order by ("asc" or "desc", defaults to "desc")
            before_id: Get messages created before this message ID (cursor pagination)
            after_id: Get messages created after this message ID (cursor pagination)
            filters: List of filters to apply (combined with AND logic)

        Returns:
            List of TaskMessageEntity objects for the task

        Note:
            When using before_id or after_id, page_number is ignored.
        """
        converted_filters = (
            convert_filters_to_mongodb_query(filters) if filters else None
        )
        return await self.task_message_service.get_messages(
            task_id=task_id,
            limit=limit,
            page_number=page_number,
            order_by=order_by,
            order_direction=order_direction,
            before_id=before_id,
            after_id=after_id,
            filters=converted_filters,
        )


DMessageUseCase = Annotated[MessagesUseCase, Depends(MessagesUseCase)]<|MERGE_RESOLUTION|>--- conflicted
+++ resolved
@@ -10,20 +10,11 @@
 from src.domain.services.task_message_service import DTaskMessageService
 
 
-<<<<<<< HEAD
 def convert_filter_to_mongodb_query(
     filter_obj: TaskMessageEntityFilter,
 ) -> dict[str, Any]:
     """
     Convert a single TaskMessageEntityFilter to MongoDB query dict.
-=======
-def convert_filters_to_mongodb_query(
-    filters: TaskMessageEntityFilter,
-) -> dict[str, Any]:
-    """
-    Convert TaskMessageEntityFilter to MongoDB query dict.
->>>>>>> a20bc985
-
     Flattens nested objects to dot notation for MongoDB queries.
     e.g., {"content": {"type": "text"}} -> {"content.type": "text"}
     """
@@ -38,7 +29,6 @@
                 result[full_key] = value
         return result
 
-<<<<<<< HEAD
     data = filter_obj.model_dump(exclude_none=True)
     return flatten(data)
 
@@ -63,10 +53,6 @@
 
     # Multiple filters - combine with $or
     return {"$or": [convert_filter_to_mongodb_query(f) for f in filters]}
-=======
-    data = filters.model_dump(exclude_none=True)
-    return flatten(data)
->>>>>>> a20bc985
 
 
 class MessagesUseCase:
@@ -170,11 +156,7 @@
         order_direction: str = "desc",
         before_id: str | None = None,
         after_id: str | None = None,
-<<<<<<< HEAD
         filters: list[TaskMessageEntityFilter] | None = None,
-=======
-        filters: TaskMessageEntityFilter | None = None,
->>>>>>> a20bc985
     ) -> list[TaskMessageEntity]:
         """
         Get all messages for a task with optional cursor-based pagination.
